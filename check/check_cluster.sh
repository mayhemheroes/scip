#!/usr/bin/env bash
#* * * * * * * * * * * * * * * * * * * * * * * * * * * * * * * * * * * * * * *
#*                                                                           *
#*                  This file is part of the program and library             *
#*         SCIP --- Solving Constraint Integer Programs                      *
#*                                                                           *
#*    Copyright (C) 2002-2020 Konrad-Zuse-Zentrum                            *
#*                            fuer Informationstechnik Berlin                *
#*                                                                           *
#*  SCIP is distributed under the terms of the ZIB Academic License.         *
#*                                                                           *
#*  You should have received a copy of the ZIB Academic License              *
#*  along with SCIP; see the file COPYING. If not email to scip@zib.de.      *
#*                                                                           *
#* * * * * * * * * * * * * * * * * * * * * * * * * * * * * * * * * * * * * * *
#
# Call with "make testcluster"
#
# The queue is passed via $QUEUE (possibly defined in a local makefile in scip/make/local).
#
# For each run, we can specify the number of nodes reserved for a run via $PPN. If tests runs
# with valid time measurements should be executed, this number should be chosen in such a way
# that a job is run on a single computer, i.e., in general, $PPN should equal the number of cores
# of each computer. Of course, the value depends on the specific computer/queue.
#
# To get the result files call "./evalcheck_cluster.sh
# $OUTPUTDIR/check.$TSTNAME.$BINID.$SETNAME.eval in directory check/
# This leads to result files
#  - $OUTPUTDIR/check.$TSTNAME.$BINID.$SETNAME.out
#  - $OUTPUTDIR/check.$TSTNAME.$BINID.$SETNAME.res
#  - $OUTPUTDIR/check.$TSTNAME.$BINID.$SETNAME.err
#
# To get verbose output from Slurm, have SRUN_FLAGS="-v -v" set in your environment.

TSTNAME=$1
BINNAME=$2
SETNAMES=$3
BINID=$4
OUTPUTDIR=$5
TIMELIMIT=$6
NODELIMIT=$7
MEMLIMIT=$8
THREADS=$9
FEASTOL=${10}
LPS=${11}
DISPFREQ=${12}
CONTINUE=${13}
QUEUETYPE=${14}
QUEUE=${15}
PPN=${16}
CLIENTTMPDIR=${17}
NOWAITCLUSTER=${18}
EXCLUSIVE=${19}
PERMUTE=${20}
SEEDS=${21}
GLBSEEDSHIFT=${22}
STARTPERM=${23}
DEBUGTOOL=${24}
REOPT=${25}
OPTCOMMAND=${26}
SETCUTOFF=${27}
VISUALIZE=${28}
CLUSTERNODES=${29}
SLURMACCOUNT=${30}

# check if all variables defined (by checking the last one)
if test -z $SLURMACCOUNT
then
    echo Skipping test since not all variables are defined
    echo "TSTNAME       = $TSTNAME"
    echo "BINNAME       = $BINNAME"
    echo "SETNAMES      = $SETNAMES"
    echo "BINID         = $BINID"
    echo "OUTPUTDIR     = $OUTPUTDIR"
    echo "TIMELIMIT     = $TIMELIMIT"
    echo "NODELIMIT     = $NODELIMIT"
    echo "MEMLIMIT      = $MEMLIMIT"
    echo "THREADS       = $THREADS"
    echo "FEASTOL       = $FEASTOL"
    echo "LPS           = $LPS"
    echo "DISPFREQ      = $DISPFREQ"
    echo "CONTINUE      = $CONTINUE"
    echo "QUEUETYPE     = $QUEUETYPE"
    echo "QUEUE         = $QUEUE"
    echo "PPN           = $PPN"
    echo "CLIENTTMPDIR  = $CLIENTTMPDIR"
    echo "NOWAITCLUSTER = $NOWAITCLUSTER"
    echo "EXCLUSIVE     = $EXCLUSIVE"
    echo "PERMUTE       = $PERMUTE"
    echo "SEEDS         = $SEEDS"
    echo "GLBSEEDSHIFT  = $GLBSEEDSHIFT"
    echo "STARTPERM     = $STARTPERM"
    echo "DEBUGTOOL     = $DEBUGTOOL"
    echo "REOPT         = $REOPT"
    echo "OPTCOMMAND    = $OPTCOMMAND"
    echo "SETCUTOFF     = $SETCUTOFF"
    echo "VISUALIZE     = $VISUALIZE"
    echo "CLUSTERNODES  = $CLUSTERNODES"
    echo "SLURMACCOUNT  = $SLURMACCOUNT"
    exit 1;
fi

# configure cluster-related environment variables
# defines the following environment variables: NICE, ACCOUNT, CLUSTERQUEUE
. ./configuration_cluster.sh $QUEUE $PPN $EXCLUSIVE $QUEUETYPE

# the srun queue requires a format duration HH:MM:SS (and optionally days),
# whereas the qsub requires the memory limit in kB
if test "$QUEUETYPE" != "qsub"
then
    TIMEFORMAT="format"
    MEMFORMAT="MB"
else
    TIMEFORMAT="sec"
    MEMFORMAT="B"
fi
# call routines for creating the result directory, checking for existence
# of passed settings, etc
# defines the following environment variables: SCIPPATH, SETTINGSLIST, SOLUFILE, HARDMEMLIMIT, DEBUGTOOLCMD, INSTANCELIST,
#                                              TIMELIMLIST, HARDTIMELIMLIST
. ./configuration_set.sh $BINNAME $TSTNAME $SETNAMES $TIMELIMIT $TIMEFORMAT $MEMLIMIT $MEMFORMAT $DEBUGTOOL $SETCUTOFF

# at the first time, some files need to be initialized. set to "" after the innermost loop
# finished the first time
INIT="true"

# counter to define file names for a test set uniquely
COUNT=0
# loop over permutations
# loop over testset
for idx in ${!INSTANCELIST[@]}
do
    # retrieve instance and timelimits from arrays set in the configuration_set.sh script
    INSTANCE=${INSTANCELIST[$idx]}
    TIMELIMIT=${TIMELIMLIST[$idx]}
    HARDTIMELIMIT=${HARDTIMELIMLIST[$idx]}
    # increase the index for the instance tried to solve, even if the filename does not exist
    COUNT=`expr $COUNT + 1`

    # we need the DONE keyword for the check.sh script to automatically run evalcheck, here it is not needed
    if test "$INSTANCE" = "DONE"
    then
        continue
    fi

    # run different random seeds
    for ((s = 0; $s <= $SEEDS; s++))
    do
        # permute transformed problem
	for ((p = 0; $p <= $PERMUTE; p++))
	do
	    # the cluster queue has an upper bound of 2000 jobs; if this limit is
	    # reached the submitted jobs are dumped; to avoid that we check the total
	    # load of the cluster and wait until it is save (total load not more than
	    # 1600 jobs) to submit the next job.
	    if test "${NOWAITCLUSTER}" -eq "0" && test "$QUEUETYPE" = "qsub"
	    then
		./waitcluster.sh 1600 $QUEUE 200
	    elif test "${NOWAITCLUSTER}" -eq "0"
	    then
		echo "waitcluster does not work on slurm cluster"
	    fi
	    # loop over settings
	    for SETNAME in ${SETTINGSLIST[@]}
	    do
		# infer the names of all involved files from the arguments
		# defines the following environment variables: OUTFILE, ERRFILE, EVALFILE, OBJECTIVEVAL, SHORTPROBNAME,
		#                                              FILENAME, SKIPINSTANCE, BASENAME, TMPFILE, SETFILE
		. ./configuration_logfiles.sh $INIT $COUNT $INSTANCE $BINID $PERMUTE $SEEDS $SETNAME $TSTNAME $CONTINUE $QUEUE
		                              $p $s $THREADS $GLBSEEDSHIFT $STARTPERM

		# skip instance if log file is present and we want to continue a previously launched test run
		if test "$SKIPINSTANCE" = "true"
		then
		    continue
		fi

		# find out the solver that should be used
		SOLVER=`stripversion $BINNAME`

		CONFFILE="configuration_tmpfile_setup_${SOLVER}.sh"

		# call tmp file configuration for the solver
		. ./${CONFFILE} $INSTANCE $SCIPPATH $TMPFILE $SETNAME $SETFILE $THREADS $SETCUTOFF \
		    $FEASTOL $TIMELIMIT $MEMLIMIT $NODELIMIT $LPS $DISPFREQ $REOPT $OPTCOMMAND $CLIENTTMPDIR $FILENAME $VISUALIZE $SOLUFILE

		JOBNAME="`capitalize ${SOLVER}`${SHORTPROBNAME}"

                # check if binary exists. The second condition checks whether there is a binary of that name directly available
                # independent of whether it is a symlink, file in the working directory, or application in the path
		if test -e $SCIPPATH/../$BINNAME
		then
		    export EXECNAME=${DEBUGTOOLCMD}$SCIPPATH/../$BINNAME
		elif type $BINNAME >/dev/null 2>&1
		then
		    export EXECNAME=${DEBUGTOOLCMD}$BINNAME
		fi
<<<<<<< HEAD
=======

		# additional environment variables needed by run.sh
		export SOLVERPATH=$SCIPPATH
		# this looks wrong but is totally correct
		export BASENAME=$FILENAME
		export FILENAME=$INSTANCE
		export CLIENTTMPDIR
		export OUTPUTDIR
		export HARDTIMELIMIT
		export HARDMEMLIMIT
		export CHECKERPATH=$SCIPPATH/solchecker
		export SETFILE
		export TIMELIMIT
>>>>>>> 2fedce58

                # check queue type
		if test  "$QUEUETYPE" = "srun"
		then
		    if test "$CLUSTERQUEUE" != "moskito"
		    then
		       # the space at the end is necessary
		       export SRUN="srun --cpu_bind=cores ${SRUN_FLAGS} "
		    fi

                    if test "$SLURMACCOUNT" == "default"
	            then
<<<<<<< HEAD
                        SLURMACCOUNT=$ACCOUNT
=======
			SLURMACCOUNT=$ACCOUNT
>>>>>>> 2fedce58
                    fi

                    if test "$CLUSTERNODES" = "all"
		    then
			sbatch --job-name=${JOBNAME} --mem=$HARDMEMLIMIT -p $CLUSTERQUEUE -A $SLURMACCOUNT $NICE --time=${HARDTIMELIMIT} --cpu-freq=highm1 ${EXCLUSIVE} --output=/dev/null run.sh
		    else
			sbatch --job-name=${JOBNAME} --mem=$HARDMEMLIMIT -p $CLUSTERQUEUE -A $SLURMACCOUNT $NICE --time=${HARDTIMELIMIT} --cpu-freq=highm1 ${EXCLUSIVE} -w $CLUSTERNODES --output=/dev/null run.sh
		    fi
		else
		    # -V to copy all environment variables
		    qsub -l walltime=$HARDTIMELIMIT -l nodes=1:ppn=$PPN -N ${JOBNAME} \
			 -V -q $CLUSTERQUEUE -o /dev/null -e /dev/null run.sh
		fi
	    done # end for SETNAME
	done # end for PERMUTE
    done #end for SEEDS

    # after the first termination of the set loop, no file needs to be initialized anymore
    INIT="false"
done # end for TSTNAME<|MERGE_RESOLUTION|>--- conflicted
+++ resolved
@@ -195,8 +195,6 @@
 		then
 		    export EXECNAME=${DEBUGTOOLCMD}$BINNAME
 		fi
-<<<<<<< HEAD
-=======
 
 		# additional environment variables needed by run.sh
 		export SOLVERPATH=$SCIPPATH
@@ -210,7 +208,6 @@
 		export CHECKERPATH=$SCIPPATH/solchecker
 		export SETFILE
 		export TIMELIMIT
->>>>>>> 2fedce58
 
                 # check queue type
 		if test  "$QUEUETYPE" = "srun"
@@ -223,11 +220,7 @@
 
                     if test "$SLURMACCOUNT" == "default"
 	            then
-<<<<<<< HEAD
-                        SLURMACCOUNT=$ACCOUNT
-=======
 			SLURMACCOUNT=$ACCOUNT
->>>>>>> 2fedce58
                     fi
 
                     if test "$CLUSTERNODES" = "all"
