--- conflicted
+++ resolved
@@ -966,7 +966,6 @@
 endif (UNIX)
 endif()
 
-<<<<<<< HEAD
 if(TEST_MIPEX)
     foreach(instance ${instances_MIPEX})
         split_instance(instance)
@@ -1027,6 +1026,4 @@
         endforeach(setting)
     endforeach(instance ${instances_MIPEX})
 endif()
-=======
-set_tests_properties(FastMIP-presolving_off-bell5.mps PROPERTIES TIMEOUT 3000)
->>>>>>> 90f78262
+set_tests_properties(FastMIP-presolving_off-bell5.mps PROPERTIES TIMEOUT 3000)