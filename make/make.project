#* * * * * * * * * * * * * * * * * * * * * * * * * * * * * * * * * * * * * * *
#*                                                                           *
#*                  This file is part of the program and library             *
#*         SCIP --- Solving Constraint Integer Programs                      *
#*                                                                           *
#*    Copyright (C) 2002-2018 Konrad-Zuse-Zentrum                            *
#*                            fuer Informationstechnik Berlin                *
#*                                                                           *
#*  SCIP is distributed under the terms of the ZIB Academic License.         *
#*                                                                           *
#*  You should have received a copy of the ZIB Academic License              *
#*  along with SCIP; see the file COPYING. If not email to scip@zib.de.      *
#*                                                                           *
#* * * * * * * * * * * * * * * * * * * * * * * * * * * * * * * * * * * * * * *

#@file    Makefile
#@brief   Makefile to include in SCIP projects
#@author  Thorsten Koch
#@author  Tobias Achterberg
#@author  Marc Pfetsch
#@author  Timo Berthold
#
# This file contains the core methods to compile SCIP. When using this
# makefile for external projects, you need to define the makefile
# variables SCIPDIR prior to inclusion.
#
# The necessary SCIP libraries can be linked by adding
# $(LINKCXXSCIPALL) or $(LINKCCSCIPALL) to your local linking command,
# e.g. $(LINKCXX) ... $(LINKCXXSCIPALL) $(LDFLAGS) if you use the C++ interface.



#-----------------------------------------------------------------------------
# detect host architecture
#-----------------------------------------------------------------------------
include $(SCIPDIR)/make/make.detecthost


#-----------------------------------------------------------------------------
# get real path to SCIP
#-----------------------------------------------------------------------------
ifeq ($(OSTYPE),mingw)
SCIPREALPATH	=	$(SCIPDIR)
else
SCIPREALPATH	=	$(realpath $(SCIPDIR))
endif


#-----------------------------------------------------------------------------
# default settings
#-----------------------------------------------------------------------------

# check and testing parameters
TIME     	=  	3600
NODES           =       2100000000
MEM		=	6144
THREADS         =       1
PERMUTE         =       0
SEEDS           =       0
GLBSEEDSHIFT    =       0
DISPFREQ	=	10000
FEASTOL		=	default
TEST		=	short
SETTINGS        =       default
CONTINUE	=	false
LOCK		=	false
DEBUGTOOL	=	none
CLIENTTMPDIR    =       /tmp
REOPT		=	false
OPTCOMMAND	=	optimize
SETCUTOFF	=	0
VISUALIZE       =       false
MAXJOBS         =       1
EXECUTABLE      =       $(MAINFILE)
BINID           =       $(notdir $(EXECUTABLE))
OUTPUTDIR       =       results
CLUSTERNODES    =       all

# set SCIP version here for external projects
# use underscore to make it compatible with def.h
<<<<<<< HEAD
SCIP_VERSION	=	5.0.1.3
=======
SCIP_VERSION	=	5.0.2
>>>>>>> b76ee9d2

# compiling and linking parameters
VERBOSE		=	false
OPT		=	opt
COMP		=	gnu
LPS		=	spx2
TPI		=	none
SYM		=	none
STATICLIBEXT	=	a
SHAREDLIBEXT	=	so
LIBEXT		=	$(STATICLIBEXT)
LINKER  	=	C
SHARED		=	false
NOBLKMEM	=	false
NOBUFMEM	=	false
NOBLKBUFMEM	=	false

# if SHARED = true, nevertheless link to static version of external libraries (usefull for mingw)
LIBEXTFORCESTATIC =	false

#-----------------------------------------------------------------------------
# load different default for debugtool
#-----------------------------------------------------------------------------
-include $(SCIPDIR)/make/local/make.debugtool

ifeq ($(DEBUGTOOL),auto)
   ifeq ($(OPT),dbg)
      override DEBUGTOOL   =   gdb
   else
      override DEBUGTOOL   =   none
   endif
endif

#will this be compiled for parascip, necessary for dbg-builds and cppad to make it threadsafe
PARASCIP	=	false

# enable debug-solution mechanism
DEBUGSOL =  false

# third party compiling parameters
OPENSOURCE   	=	true
READLINE	=	true
ZLIB		=	true
GMP		=	true
ZIMPL		=	false
IPOPT		=	false
FILTERSQP	=	false
WORHP		=	false
EXPRINT 	=	cppad
LPSOPT		=	opt
ZIMPLOPT	=	opt
IPOPTOPT	=	opt
WORHPOPT	=	opt
LPSCHECK        =	false
GAMS		=	false
SPX_LEGACY  	=	false

# compiler and linker parameters
CC		=	gcc
CC_c		=	-c # the trailing space is important
CC_o		=	-o # the trailing space is important
CXX		=	g++
CXX_c		=	-c # the trailing space is important
CXX_o		=	-o # the trailing space is important
LINKCC		=	gcc
LINKCC_L	=	-L
LINKCC_l	=	-l
LINKCC_f	=	-f
LINKCC_o	=	-o # the trailing space is important
LINKCXX		=	g++
LINKCXX_L	=	-L
LINKCXX_l	=	-l
LINKCXX_o	=	-o # the trailing space is important
LINKLIBSUFFIX	=
LINKRPATH	=	-Wl,-rpath,
DCC		=	gcc
DCXX		=	g++
AR		=	ar
AR_o		=
RANLIB		=	ranlib
LIBBUILD	=	$(AR)
LIBBUILD_o	=	$(AR_o)
LIBBUILDFLAGS	=       $(ARFLAGS)

# code check and doxygen
LINT		=	flexelint
DOXY		=	doxygen
SPLINT		=       splint
#SPLINTFLAGS	=	-UNDEBUG -UWITH_READLINE -UROUNDING_FE -UWITH_GMP -UWITH_ZLIB -preproc -formatcode +skip-sys-headers -weak +relaxtypes
SPLINTFLAGS	=	-UNDEBUG -UWITH_READLINE -UROUNDING_FE -UWITH_GMP -UWITH_ZLIB -which-lib -warn-posix-headers +skip-sys-headers -preproc -formatcode -weak \
			-redef +export-header +export-local +decl-undef +relaxtypes

# third party testing parameters
FSCIP		=	fscip
CPLEX		=	cplex
CBC		=	cbc
CBCPARALLEL	=	cbc-parallel
MOSEK           =       mosek
GUROBI          =       gurobi_cl
XPRESS_BIN      =       xpress
GLPK            =       glpsol
SYMPHONY        =       symphony
BLIS            =       blis

# system parameters
SHELL		= 	bash
READ		=	read -e
LN_s		= 	ln -s
LN_sf		=	ln -sf

# initial compiler and linker flags
FLAGS		=	-I$(SRCDIR) -DWITH_SCIPDEF -DFNAME_$(FORTRAN_NAMING_CONVENTION) -I$(SCIPDIR)/src
OFLAGS		=
CFLAGS		=
CXXFLAGS	=

ifeq ($(COMP),msvc)
LDFLAGS		=
else
LDFLAGS		=	$(LINKCC_l)m$(LINKLIBSUFFIX)
endif

ARFLAGS		=	cr
DFLAGS		=	-MM

GCCWARN		=	-pedantic -Wno-long-long -Wall -W -Wpointer-arith -Wcast-align -Wwrite-strings -Wshadow \
			-Wno-unknown-pragmas -Wno-unused-parameter \
			-Wredundant-decls -Wdisabled-optimization \
			-Wsign-compare -Wstrict-prototypes \
			-Wmissing-declarations -Wmissing-prototypes -Wdeclaration-after-statement #-Wno-variadic-macros
# GCCWARN is not only used for GCC!
ifeq ($(COMP),gnu)
GCCWARN += -Wno-maybe-uninitialized
endif

GXXWARN		=	-pedantic -Wno-long-long -Wall -W -Wpointer-arith -Wcast-align -Wwrite-strings -Wshadow \
			-Wno-unknown-pragmas -Wno-unused-parameter \
			-Wredundant-decls -Wdisabled-optimization \
			-Wctor-dtor-privacy -Wnon-virtual-dtor -Wreorder \
			-Woverloaded-virtual -Wsign-promo -Wsynth \
			-Wcast-qual -Wno-unused-parameter -Wno-strict-overflow #-Wno-variadic-macros -Wold-style-cast -Wshadow -Wundef

ifeq ($(SHARED),true)
LIBTYPE		=	shared
  ifeq ($(LIBEXTFORCESTATIC),true)
	LIBEXTTYPE	=	static
	LIBEXTEXT	=	$(STATICLIBEXT)
  else
	LIBEXTTYPE	=	shared
	LIBEXTEXT	=	$(SHAREDLIBEXT)
  endif
else
LIBTYPE		=	static
LIBEXTTYPE	=	static
LIBEXTEXT	=	$(STATICLIBEXT)
endif

BASE		=	$(OSTYPE).$(ARCH).$(COMP).$(OPT)
OBJDIR		=	obj/$(LIBTYPE)/O.$(BASE)
BINOBJDIR	=	$(OBJDIR)/bin
LIBOBJDIR	=	$(OBJDIR)/lib
LIBOBJSUBDIRS	=	$(LIBOBJDIR)/scip \
			$(LIBOBJDIR)/objscip \
			$(LIBOBJDIR)/blockmemshell \
			$(LIBOBJDIR)/tclique \
			$(LIBOBJDIR)/lpi \
			$(LIBOBJDIR)/tpi \
			$(LIBOBJDIR)/nlpi \
			$(LIBOBJDIR)/xml \
			$(LIBOBJDIR)/dijkstra \
			$(LIBOBJDIR)/symmetry \
			$(LIBOBJDIR)/tinycthread
SRCDIR		=	src
BINDIR		=	bin
LIBDIR		=	lib
INCLUDEDIR	=	include
EXEEXTENSION	=
ALLSRC		=


#-----------------------------------------------------------------------------
# include additional make files
#-----------------------------------------------------------------------------
-include $(SCIPREALPATH)/make/make.$(BASE)
-include $(SCIPREALPATH)/make/local/make.$(HOSTNAME)
-include $(SCIPREALPATH)/make/local/make.$(HOSTNAME).$(COMP)
-include $(SCIPREALPATH)/make/local/make.$(HOSTNAME).$(COMP).$(OPT)
-include $(SCIPREALPATH)/make/local/make.local


#-----------------------------------------------------------------------------
# define path to find SCIP upon execution
#-----------------------------------------------------------------------------

ifeq ($(SHARED),true)
ifneq ($(LINKRPATH),)
ifneq ($(SCIPINTERNAL),true)
# If this makefile is used to build an external project, we use SCIPREALPATH.
LDFLAGS		+=	$(LINKRPATH)$(SCIPREALPATH)/$(LIBDIR)/shared
else
# If this makefile is used to build SCIP, we use the variable ORIGIN,
# which is replaced by the path of the binary at execution time.
LDFLAGS		+=	$(LINKRPATH)\$$ORIGIN/../$(LIBDIR)/shared
endif
endif
endif

#-----------------------------------------------------------------------------
# add user flags
#-----------------------------------------------------------------------------
FLAGS		+=	$(USRFLAGS)
OFLAGS		+=	$(USROFLAGS)
CFLAGS		+=	$(USRCFLAGS)
CXXFLAGS	+=	$(USRCXXFLAGS)
LDFLAGS		+=	$(USRLDFLAGS)
ARFLAGS		+=	$(USRARFLAGS)
DFLAGS		+=	$(USRDFLAGS)


#-----------------------------------------------------------------------------
# Memory Management
#-----------------------------------------------------------------------------

ifeq ($(NOBLKBUFMEM),true)
	FLAGS		+=	-DBMS_NOBLOCKMEM -DSCIP_NOBUFFERMEM
else
  ifeq ($(NOBLKMEM),true)
	FLAGS		+=	-DBMS_NOBLOCKMEM
  endif
  ifeq ($(NOBUFMEM),true)
	FLAGS		+=	-DSCIP_NOBUFFERMEM
  endif
endif

#-----------------------------------------------------------------------------
# PARASCIP
#-----------------------------------------------------------------------------

ifeq ($(PARASCIP),false)
FLAGS		+=	-DNPARASCIP
else
LDFLAGS 	+=	-lpthread
endif

#-----------------------------------------------------------------------------
# LP Solver Interface
#-----------------------------------------------------------------------------

# redefine old LP-solver "spx" by "spx2"
ifeq ($(LPS),spx)
override LPS	=	spx2
endif

LPILIBNAME	=	lpi$(LPS)

#-------------------------------------------------------
# define flags for CPLEX
ifeq ($(LPS),cpx)
LPSLDFLAGS	+=	$(LINKCC_L)$(SCIPREALPATH)/$(LIBDIR)/$(LIBEXTTYPE) $(LINKCC_l)cplex.$(OSTYPE).$(ARCH).$(COMP)$(LINKLIBSUFFIX) \
			$(LINKCC_l)pthread$(LINKLIBSUFFIX) $(LINKCC_l)dl$(LINKLIBSUFFIX)
LPSLIBFILES	+=      $(SCIPREALPATH)/$(LIBDIR)/$(LIBEXTTYPE)/libcplex.$(OSTYPE).$(ARCH).$(COMP).$(LIBEXTEXT)
endif

#-------------------------------------------------------
# define flags for Gurobi
ifeq ($(LPS),grb)
LPSLDFLAGS	+=	$(LINKCC_L)$(SCIPREALPATH)/$(LIBDIR)/shared $(LINKCC_l)gurobi.$(OSTYPE).$(ARCH).$(COMP)$(LINKLIBSUFFIX) $(LINKCC_l)pthread$(LINKLIBSUFFIX)
LPSLIBFILES	+=      $(SCIPREALPATH)/$(LIBDIR)/shared/libgurobi.$(OSTYPE).$(ARCH).$(COMP).$(LIBEXTEXT)
ifneq ($(LINKRPATH),)
ifneq ($(SCIPINTERNAL),)
LDFLAGS		+=	$(LINKRPATH)\$$ORIGIN/../$(LIBDIR)/shared
else
LDFLAGS		+=	$(LINKRPATH)$(SCIPREALPATH)/$(LIBDIR)/shared
endif
endif
endif

#-------------------------------------------------------
# define flags for XPRESS
ifeq ($(LPS),xprs)
LPSLDFLAGS	+=	$(LINKCC_L)$(SCIPREALPATH)/$(LIBDIR)/shared $(LINKCC_l)xpress.$(OSTYPE).$(ARCH).$(COMP)$(LINKLIBSUFFIX) \
			$(LINKCC_l)pthread$(LINKLIBSUFFIX) $(LINKCC_l)dl$(LINKLIBSUFFIX)
LPSLIBFILES	+=      $(SCIPREALPATH)/$(LIBDIR)/shared/libxpress.$(OSTYPE).$(ARCH).$(COMP).$(LIBEXTEXT)
endif

#-------------------------------------------------------
# define flags for Mosek
ifeq ($(LPS),msk)
LPSLDFLAGS	+=	$(LINKCC_L)$(SCIPREALPATH)/$(LIBDIR)/shared $(LINKCC_l)mosek.$(OSTYPE).$(ARCH).$(COMP)$(LINKLIBSUFFIX) \
			$(LINKCC_l)iomp5.$(OSTYPE).$(ARCH).$(COMP)$(LINKLIBSUFFIX) $(LINKCC_l)pthread$(LINKLIBSUFFIX)
LPSLIBFILES	+=      $(SCIPREALPATH)/$(LIBDIR)/shared/libmosek.$(OSTYPE).$(ARCH).$(COMP).$(SHAREDLIBEXT) \
			$(SCIPREALPATH)/$(LIBDIR)/shared/libiomp5.$(OSTYPE).$(ARCH).$(COMP).$(SHAREDLIBEXT)
ifneq ($(LINKRPATH),)
MOSEKDIR	= 	$(dir $(realpath $(SCIPREALPATH)/$(LIBDIR)/shared/libmosek.$(OSTYPE).$(ARCH).$(COMP).$(SHAREDLIBEXT)))
LPSLDFLAGS	+=      $(LINKRPATH)$(MOSEKDIR)
endif
# correct path for everything that comes after Mosek
ifneq ($(SHARED),true)
LPSLDFLAGS	+=	$(LINKCC_L)$(SCIPREALPATH)/$(LIBDIR)/static
endif
endif

#-------------------------------------------------------
# define flags for SoPlex - old interface spx1
ifeq ($(LPS),spx1)
LPSLDFLAGS	+=	$(LINKCXX_L)$(SCIPREALPATH)/$(LIBDIR)/$(LIBEXTTYPE) $(LINKCXX_l)soplex.$(OSTYPE).$(ARCH).$(COMP).$(LPSOPT)$(LINKLIBSUFFIX)
LPSLIBFILES	+=      $(SCIPREALPATH)/$(LIBDIR)/$(LIBEXTTYPE)/libsoplex.$(OSTYPE).$(ARCH).$(COMP).$(LIBEXTEXT)

# if using the LP-check, also add Cplex flags
ifeq ($(LPSCHECK),true)
LPSLDFLAGS	+=	$(LINKCC_L)$(SCIPREALPATH)/$(LIBDIR)/$(LIBEXTTYPE) $(LINKCC_l)cplex.$(OSTYPE).$(ARCH).$(COMP)$(LINKLIBSUFFIX) $(LINKCC_l)pthread$(LINKLIBSUFFIX)
LPSLIBFILES	+=      $(SCIPREALPATH)/$(LIBDIR)/$(LIBEXTTYPE)/libcplex.$(OSTYPE).$(ARCH).$(COMP).$(LIBEXTEXT)
endif
endif

#-------------------------------------------------------
# define flags for SoPlex - new interface spx2
ifeq ($(LPS),spx2)
LPSLDFLAGS	+=	$(LINKCXX_L)$(SCIPREALPATH)/$(LIBDIR)/$(LIBEXTTYPE) $(LINKCXX_l)soplex.$(OSTYPE).$(ARCH).$(COMP).$(LPSOPT)$(LINKLIBSUFFIX)
LPSLIBFILES	+=      $(SCIPREALPATH)/$(LIBDIR)/$(LIBEXTTYPE)/libsoplex.$(OSTYPE).$(ARCH).$(COMP).$(LIBEXTEXT)

# if using the LP-check, also add Cplex flags
ifeq ($(LPSCHECK),true)
LPSLDFLAGS	+=	$(LINKCC_L)$(SCIPREALPATH)/$(LIBDIR)/$(LIBEXTTYPE) $(LINKCC_l)cplex.$(OSTYPE).$(ARCH).$(COMP)$(LINKLIBSUFFIX) $(LINKCC_l)pthread$(LINKLIBSUFFIX)
LPSLIBFILES	+=      $(SCIPREALPATH)/$(LIBDIR)/$(LIBEXTTYPE)/libcplex.$(OSTYPE).$(ARCH).$(COMP).$(LIBEXTEXT)
endif
endif

#-------------------------------------------------------
# define flags for Clp
ifeq ($(LPS),clp)
CLPDIR		= 	$(SCIPREALPATH)/$(LIBDIR)/$(LIBEXTTYPE)/clp.$(OSTYPE).$(ARCH).$(COMP).$(LPSOPT)
# for newer Clp versions all linker flags are in share/coin/doc/Clp/clp_addlibs.txt
LPSLDFLAGS	+=	$(shell test -e $(CLPDIR)/share/coin/doc/Clp/clp_addlibs.txt && cat $(CLPDIR)/share/coin/doc/Clp/clp_addlibs.txt)
# if we could not find clp_addlibs file, try to guess linker flags
ifeq ($(LPSLDFLAGS),)
LPSLDFLAGS	+=	$(LINKCXX_L)$(CLPDIR)/lib $(LINKCXX_l)Clp$(LINKLIBSUFFIX) \
			$(LINKCXX_l)CoinUtils$(LINKLIBSUFFIX) \
			$(LINKCXX_l)bz2$(LINKLIBSUFFIX) $(LINKCXX_l)lapack$(LINKLIBSUFFIX)
endif
# ensure that also shared libraries are found while running the binary
ifneq ($(LINKRPATH),)
CLPFULLPATH	:=	$(realpath $(CLPDIR))
LPSLDFLAGS	+=	$(LINKRPATH)$(CLPFULLPATH)/lib
endif
LPSLIBFILES	+=      $(CLPDIR)/lib/libClp.$(LIBEXTEXT) $(CLPDIR)/lib/libCoinUtils.$(LIBEXTEXT)
endif

#-------------------------------------------------------
# define flags for QSOPT
ifeq ($(LPS),qso)
LPSLDFLAGS    	+=      $(LINKCC_L)$(SCIPREALPATH)/$(LIBDIR)/static $(LINKCC_l)qsopt.$(OSTYPE).$(ARCH).$(COMP)$(LINKLIBSUFFIX) $(LINKCC_l)pthread$(LINKLIBSUFFIX)
LPSLIBFILES	+=      $(SCIPREALPATH)/$(LIBDIR)/$(LIBEXTTYPE)/libqsopt.$(OSTYPE).$(ARCH).$(COMP).$(LIBEXTEXT)
endif

#-------------------------------------------------------
# define empty flags for "none"
ifeq ($(LPS),none)
LPSLDFLAGS	+=
endif

LPILIB		=	$(LPILIBNAME).$(BASE)
LPILIBFILE	=	$(SCIPREALPATH)/lib/$(LIBTYPE)/lib$(LPILIB).$(LIBEXT)
LPILIBSHORTLINK	=	$(SCIPREALPATH)/lib/$(LIBTYPE)/lib$(LPILIBNAME).$(LIBEXT)


#-----------------------------------------------------------------------------
# Parallel Interface
#-----------------------------------------------------------------------------

TPILIBNAME	=	tpi$(TPI)

ifeq ($(TPI),omp)
ifeq ($(COMP),gnu)
TPICFLAGS  += $(LINKCC_f)openmp$(LINKLIBSUFFIX)
TPILDFLAGS  += $(LINKCC_f)openmp$(LINKLIBSUFFIX)
else ifeq ($(COMP),intel)
TPICFLAGS  += -openmp$(LINKLIBSUFFIX)
TPILDFLAGS  += -openmp$(LINKLIBSUFFIX)
else
TPICFLAGS  +=
TPILDFLAGS  +=
endif
endif

ifeq ($(TPI),none)
TPILDFLAGS	+=
endif

TPILIB		=	$(TPILIBNAME).$(BASE)
TPILIBFILE	=	$(SCIPREALPATH)/lib/$(LIBTYPE)/lib$(TPILIB).$(LIBEXT)
TPILIBSHORTLINK	=	$(SCIPREALPATH)/lib/$(LIBTYPE)/lib$(TPILIBNAME).$(LIBEXT)

#-----------------------------------------------------------------------------
# Symmetry Interface
#-----------------------------------------------------------------------------

ifeq ($(SYM),bliss)
LDFLAGS		+=	$(LINKCC_L)$(SCIPREALPATH)/$(LIBDIR)/$(LIBEXTTYPE) $(LINKCC_l)bliss.$(OSTYPE).$(ARCH).$(COMP)$(LINKLIBSUFFIX)
endif

#-----------------------------------------------------------------------------
# External Libraries
#-----------------------------------------------------------------------------

ifeq ($(ZLIB_LDFLAGS),)
ZLIB		=	false
endif

ifeq ($(ZLIB),true)
FLAGS		+=	-DWITH_ZLIB $(ZLIB_FLAGS)
LDFLAGS		+=	$(ZLIB_LDFLAGS)
endif

ifeq ($(ZIMPL),auto)
ZIMPL		=	$(GMP)
ifeq ($(ZIMPL),false)
ifeq ($(MAKELEVEL),0)
$(warning ZIMPL was deactived because of missing GMP support.)
endif
endif
endif

ifeq ($(GMP_LDFLAGS),)
GMP		=	false
endif

ifeq ($(ZIMPL),true)
ifeq ($(GMP),false)
$(error ZIMPL requires the GMP to be linked. Use either ZIMPL=false or GMP=true)
endif
ZIMPLLIB	=	$(LINKCC_l)zimpl.$(OSTYPE).$(ARCH).$(COMP).$(ZIMPLOPT)$(LINKLIBSUFFIX)
LDFLAGS		+=	$(ZIMPLLIB) $(ZIMPL_LDFLAGS)
LPSLIBFILES	+=      $(SCIPREALPATH)/$(LIBDIR)/$(LIBEXTTYPE)/libzimpl.$(OSTYPE).$(ARCH).$(COMP).$(ZIMPLOPT).$(LIBEXTEXT)
endif

ifeq ($(GMP),true)
FLAGS		+=	-DWITH_GMP $(GMP_FLAGS)
LDFLAGS		+=	$(GMP_LDFLAGS)
endif

ifeq ($(READLINE_LDFLAGS),)
READLINE	=	false
endif

ifeq ($(READLINE),true)
FLAGS		+=	-DWITH_READLINE $(READLINE_FLAGS)
LDFLAGS		+=	$(READLINE_LDFLAGS)
endif

#-------------------------------------------------------
# define flags for Ipopt
ifeq ($(IPOPT),true)
LINKER		=	CPP
# we require here Ipopt >= 3.10.0
# - all linker flags are in share/coin/doc/Ipopt/ipopt_addlibs_cpp.txt
# - shared libraries are installed into the lib directory, so add this to the rpath
FLAGS		+=	-I$(LIBDIR)/$(LIBTYPE)/ipopt.$(OSTYPE).$(ARCH).$(COMP).$(IPOPTOPT)/include/coin $(IPOPT_FLAGS)
IPOPTLIBS       =       $(shell cat $(SCIPDIR)/$(LIBDIR)/$(LIBEXTTYPE)/ipopt.$(OSTYPE).$(ARCH).$(COMP).$(IPOPTOPT)/share/coin/doc/Ipopt/ipopt_addlibs_cpp.txt)
LDFLAGS		+=	$(IPOPTLIBS)
ifneq ($(LINKRPATH),)
ifneq ($(SCIPINTERNAL),)
LDFLAGS		+=	$(LINKRPATH)\$$ORIGIN/../$(LIBDIR)/$(LIBEXTTYPE)/ipopt.$(OSTYPE).$(ARCH).$(COMP).$(IPOPTOPT)/lib
else
LDFLAGS		+=	$(LINKRPATH)\$(SCIPREALPATH)/$(LIBDIR)/$(LIBEXTTYPE)/ipopt.$(OSTYPE).$(ARCH).$(COMP).$(IPOPTOPT)/lib
endif
endif
NLPILIBSHORTNAMEIPOPT = .ipopt
endif

# define flags for FilterSQP
ifeq ($(FILTERSQP),true)
FILTERSQPLIBS       =       $(LINKCC_l)filtersqp.$(OSTYPE).$(ARCH).$(COMP)$(LINKLIBSUFFIX) $(LINKCC_l)bqpd.$(OSTYPE).$(ARCH).$(COMP)$(LINKLIBSUFFIX)
LDFLAGS		+=	$(FILTERSQPLIBS) $(FORTRANLIBS)
NLPILIBSHORTNAMEFILTERSQP = .filtersqp
endif

# define flags for WORHP
ifeq ($(WORHP),true)
FLAGS		+=	-I$(LIBDIR)/$(LIBTYPE)/worhp.$(OSTYPE).$(ARCH).$(COMP).$(WORHPOPT)/include
LDFLAGS  += $(LINKCC_l)worhp
LDFLAGS  += $(LINKCC_L)$(SCIPDIR)/$(LIBDIR)/$(LIBTYPE)/worhp.$(OSTYPE).$(ARCH).$(COMP).$(WORHPOPT)/lib
ifneq ($(LINKRPATH),)
ifneq ($(SCIPINTERNAL),)
LDFLAGS		+=	$(LINKRPATH)\$$ORIGIN/../$(LIBDIR)/$(LIBEXTTYPE)/worhp.$(OSTYPE).$(ARCH).$(COMP).$(WORHPOPT)/lib
else
LDFLAGS		+=	$(LINKRPATH)\$(SCIPREALPATH)/$(LIBDIR)/$(LIBEXTTYPE)/worhp.$(OSTYPE).$(ARCH).$(COMP).$(WORHPOPT)/lib
endif
endif
endif

ifeq ($(EXPRINT),cppad)
LINKER		=	CPP
NLPILIBSHORTNAMECPPAD = .cppad
endif

ifeq ($(GAMS),true)
LDFLAGS		+=	-ldl -lpthread
endif

#-----------------------------------------------------------------------------
# SHARED Libaries
#-----------------------------------------------------------------------------

# (re)define some variables
ifeq ($(SHARED),true)
ifneq ($(COMP),msvc)
FLAGS		+=	-fPIC
endif
LIBEXT		=	$(SHAREDLIBEXT)
ifeq ($(LINKER),CPP)
LIBBUILD	=	$(LINKCXX)
LIBBUILD_L	=	$(LINKCXX_L)
else
LIBBUILD	=	$(LINKCC)
LIBBUILD_L	=	$(LINKCC_L)
endif

ifeq ($(COMP),msvc)
LIBBUILDFLAGS	+=      -dll
LIBBUILD_o	= 	-out:
else
LIBBUILDFLAGS	+=      -shared
LIBBUILD_o	= 	-o # the trailing space is important
endif
ARFLAGS		=
RANLIB		=
endif



#-----------------------------------------------------------------------------
# SCIP Library
#-----------------------------------------------------------------------------

SCIPLIBNAME	=	scip
SCIPLIB		=	$(SCIPLIBNAME).$(BASE)
SCIPLIBFILE	=	$(SCIPREALPATH)/lib/$(LIBTYPE)/lib$(SCIPLIB).$(LIBEXT)
SCIPLIBSHARTLINK=	$(SCIPREALPATH)/lib/$(LIBTYPE)/lib$(SCIPLIBNAME).$(LIBEXT)


#-----------------------------------------------------------------------------
# OBJSCIP Library
#-----------------------------------------------------------------------------

OBJSCIPLIBNAME	=	objscip
OBJSCIPLIB	=	$(OBJSCIPLIBNAME).$(BASE)
OBJSCIPLIBFILE	=	$(SCIPREALPATH)/lib/$(LIBTYPE)/lib$(OBJSCIPLIB).$(LIBEXT)
OBJSCIPLIBSHORTLINK=	$(SCIPREALPATH)/lib/$(LIBTYPE)/lib$(OBJSCIPLIBNAME).$(LIBEXT)


#-----------------------------------------------------------------------------
# NLP interfaces and expression interpreter library
#-----------------------------------------------------------------------------

NLPILIBNAME	=	nlpi$(NLPILIBSHORTNAMECPPAD)$(NLPILIBSHORTNAMEIPOPT)$(NLPILIBSHORTNAMEFILTERSQP)
NLPILIB		=	$(NLPILIBNAME).$(BASE)
NLPILIBFILE	=	$(SCIPREALPATH)/lib/$(LIBTYPE)/lib$(NLPILIB).$(LIBEXT)
NLPILIBSHORTLINK=	$(SCIPREALPATH)/lib/$(LIBTYPE)/lib$(NLPILIBNAME).$(LIBEXT)

#-----------------------------------------------------------------------------
# total linking part for all of SCIP
#-----------------------------------------------------------------------------

# link SCIP for C projects
LINKCXXSCIPALL	=	$(LINKCXX_L)$(SCIPDIR)/lib/$(LIBTYPE) $(LINKCXX_l)$(SCIPLIB)$(LINKLIBSUFFIX) \
			$(LINKCXX_l)$(OBJSCIPLIB)$(LINKLIBSUFFIX) $(LINKCXX_l)$(LPILIB)$(LINKLIBSUFFIX) $(LINKCXX_l)$(NLPILIB)$(LINKLIBSUFFIX) \
			$(LINKCC_l)$(TPILIB)$(LINKLIBSUFFIX) $(OFLAGS) $(LPSLDFLAGS) $(LDFLAGS)

# link SCIP for C++ projects (including libobjscip)
LINKCCSCIPALL	=	$(LINKCC_L)$(SCIPDIR)/lib/$(LIBTYPE) $(LINKCC_l)$(SCIPLIB)$(LINKLIBSUFFIX) \
			$(LINKCC_l)$(OBJSCIPLIB)$(LINKLIBSUFFIX) $(LINKCC_l)$(LPILIB)$(LINKLIBSUFFIX) $(LINKCC_l)$(NLPILIB)$(LINKLIBSUFFIX) \
			$(LINKCC_l)$(TPILIB)$(LINKLIBSUFFIX) $(OFLAGS) $(LPSLDFLAGS) $(LDFLAGS)<|MERGE_RESOLUTION|>--- conflicted
+++ resolved
@@ -78,11 +78,7 @@
 
 # set SCIP version here for external projects
 # use underscore to make it compatible with def.h
-<<<<<<< HEAD
-SCIP_VERSION	=	5.0.1.3
-=======
-SCIP_VERSION	=	5.0.2
->>>>>>> b76ee9d2
+SCIP_VERSION	=	5.0.1.4
 
 # compiling and linking parameters
 VERBOSE		=	false
