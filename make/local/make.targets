--- conflicted
+++ resolved
@@ -73,11 +73,7 @@
 		$(OUTPUTDIR) $(TIME) $(NODES) $(MEM) $(THREADS) $(FEASTOL) $(LPS) $(DISPFREQ) $(CONTINUE) \
 		$(QUEUETYPE) $(QUEUE) $(PPN) $(CLIENTTMPDIR) $(NOWAITCLUSTER) $(EXCLUSIVE) \
 		$(PERMUTE) $(SEEDS) $(GLBSEEDSHIFT) $(STARTPERM) $(DEBUGTOOL) $(REOPT) $(OPTCOMMAND) \
-<<<<<<< HEAD
-		$(SETCUTOFF) $(VISUALIZE) $(CLUSTERNODES) $(WITHCERTIFICATE) $(SLURMACCOUNT) $(PYTHON);
-=======
-                $(SETCUTOFF) $(VISUALIZE) $(CLUSTERNODES) $(EXCLUDENODES) $(SLURMACCOUNT) $(PYTHON) $(EMPHBENCHMARK);
->>>>>>> 158a15dd
+                $(SETCUTOFF) $(VISUALIZE) $(CLUSTERNODES) $(EXCLUDENODES) $(SLURMACCOUNT) $(PYTHON) $(EMPHBENCHMARK) $(WITHCERTIFICATE);
 
 .PHONY: testclusterfscip
 testclusterfscip: check/check_cluster_fscip.sh check/configuration_cluster.sh check/configuration_set.sh check/configuration_logfiles.sh check/evalcheck_cluster.sh check/check.awk
