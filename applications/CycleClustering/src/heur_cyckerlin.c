--- conflicted
+++ resolved
@@ -645,7 +645,7 @@
    nbins = SCIPcycGetNBins(scip);
    ncluster = SCIPcycGetNCluster(scip);
    cmatrix = SCIPcycGetCmatrix(scip);
-   SCIP_CALL( SCIPcreateRandom(scip, &rnd, DEFAULT_RANDSEED) );
+   SCIP_CALL( SCIPcreateRandom(scip, &rnd, DEFAULT_RANDSEED, TRUE) );
 
    assert(nbins >= 0);
    assert(ncluster >= 0);
@@ -815,36 +815,7 @@
    /* reset the timing mask to its default value (at the root node it could be different) */
    if( SCIPgetNNodes(scip) > 1 )
       SCIPheurSetTimingmask(heur, HEUR_TIMING);
-<<<<<<< HEAD
-
-   /* get problem variables */
-   nbins = SCIPcycGetNBins(scip);
-   ncluster = SCIPcycGetNCluster(scip);
-   cmatrix = SCIPcycGetCmatrix(scip);
-   SCIP_CALL( SCIPcreateRandom(scip, &rnd, DEFAULT_RANDSEED, TRUE) );
-
-   /* we do not want to run the heurtistic if there is no 'flow' between the clusters.
-    * in case of a (ideally) full reversible problem there cannot be a better solution, in the other case, i.e., the
-    * problem has irreversible parts, it seems the heuristic will not find solutions respecting the coherence conditions
-    */
-   objective = SCIPgetSolOrigObj(scip, bestsol);
-   if( SCIPisZero(scip, objective) )
-      return SCIP_OKAY;
-
-   assert(nbins >= 0);
-   assert(ncluster >= 0);
-
-   /* allocate Memory */
-   SCIP_CALL( SCIPallocClearMemoryArray(scip, &startclustering, nbins) );
-   SCIP_CALL( SCIPallocClearMemoryArray(scip, &clusterofbin, nbins) );
-   SCIP_CALL( SCIPallocClearMemoryArray(scip, &binfixed, nbins) );
-   SCIP_CALL( SCIPallocClearMemoryArray(scip, &qmatrix, ncluster) );
-   SCIP_CALL( SCIPallocClearMemoryArray(scip, &nbinsincluster, ncluster) );
-
-   for( c = 0; c < ncluster; ++c )
-=======
    for( i = 0; i < heurdata->ncandidates; i++ )
->>>>>>> 5e3d6709
    {
       objective = SCIPgetSolOrigObj(scip, heurdata->candidates[i]);
 
