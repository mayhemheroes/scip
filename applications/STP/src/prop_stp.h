--- conflicted
+++ resolved
@@ -42,15 +42,10 @@
    SCIP*                 scip                /**< SCIP data structure */
    );
 
-<<<<<<< HEAD
 
 /** fix a variable (corresponding to an edge) to 0 */
 SCIP_EXPORT
 SCIP_RETCODE SCIPStpFixEdgeVarTo0(
-=======
-/** fix a variable (corresponding to an edge) to zero */
-SCIP_RETCODE fixedgevar(
->>>>>>> 929c17e7
    SCIP*                 scip,               /**< SCIP data structure */
    SCIP_VAR*             edgevar,            /**< the variable to be fixed */
    SCIP_Bool*            success             /**< could variable be fixed? */
@@ -80,7 +75,7 @@
    );
 
 /** gives array indicating which nodes are degree-2 bounded */
-EXTERN
+SCIP_EXPORT
 const SCIP_Bool* SCIPStpPropGet2BoundedArr(
    SCIP*                 scip                /**< SCIP data structure */
 );
