--- conflicted
+++ resolved
@@ -8,14 +8,6 @@
   add_subdirectory(STP EXCLUDE_FROM_ALL)
 endif()
 add_subdirectory(CycleClustering EXCLUDE_FROM_ALL)
-
-<<<<<<< HEAD
-# disable PolySCIP when compiling with MSVC (TODO enable it again after #1994 has been fixed)
-if(NOT MSVC)
-   add_subdirectory(PolySCIP EXCLUDE_FROM_ALL)
-endif()
-=======
 add_subdirectory(PolySCIP EXCLUDE_FROM_ALL)
->>>>>>> 95fa439e
 
 enable_testing()