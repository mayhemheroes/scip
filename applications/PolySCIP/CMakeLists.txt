--- conflicted
+++ resolved
@@ -97,9 +97,6 @@
                             PASS_REGULAR_EXPRESSION "PolySCIP Status: Successfully finished"
                             DEPENDS applications-${EXECUTABLE_NAME}-build
                         )
-<<<<<<< HEAD
-endforeach()
-=======
     if(WIN32)
         # on windows we need to execute the application and examples executables from the directory containing the libscip.dll,
         # on other systems this directory does not exist.
@@ -108,5 +105,4 @@
                     WORKING_DIRECTORY ${CMAKE_BINARY_DIR}/bin/$<CONFIG>
             )
     endif()
-endforeach()
->>>>>>> 1ee1e59d
+endforeach()